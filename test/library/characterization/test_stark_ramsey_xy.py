--- conflicted
+++ resolved
@@ -138,7 +138,6 @@
         with self.assertRaises(ValueError):
             exp.set_experiment_options(stark_freq_offset=-10e6)
 
-<<<<<<< HEAD
     def test_circuit_roundtrip_serializable(self):
         """Test circuit round trip JSON serialization"""
         # backend=None due to bug in serialization of backend obj.
@@ -150,7 +149,7 @@
             delays=np.linspace(0, 10e-6, 5),
         )
         self.assertRoundTripSerializable(exp.circuits())
-=======
+
 
 @ddt
 class TestStarkRamseyXYAmpScan(QiskitExperimentsTestCase):
@@ -285,4 +284,3 @@
             # Error must be within 1 percent or 1 MHz
             val = exp_data.analysis_results(name).value.n
             self.assertAlmostEqual(val, refv, delta=3e6)
->>>>>>> ad8aa795
