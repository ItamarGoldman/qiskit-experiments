# This code is part of Qiskit.
#
# (C) Copyright IBM 2021.
#
# This code is licensed under the Apache License, Version 2.0. You may
# obtain a copy of this license in the LICENSE.txt file in the root directory
# of this source tree or at http://www.apache.org/licenses/LICENSE-2.0.
#
# Any modifications or derivative works of this code must retain this
# copyright notice, and modified files need to carry a notice indicating
# that they have been altered from the originals.

"""
Analysis class for curve fitting.
"""
import warnings

# pylint: disable=invalid-name

import warnings
from typing import Dict, List, Tuple, Union, Optional
from functools import partial


import lmfit
import numpy as np
import pandas as pd
from uncertainties import unumpy as unp

from qiskit_experiments.framework import (
    ExperimentData,
    AnalysisResultData,
)
from qiskit_experiments.framework.containers import FigureType, ArtifactData
from qiskit_experiments.data_processing.exceptions import DataProcessorError
from qiskit_experiments.visualization import PlotStyle

from .base_curve_analysis import BaseCurveAnalysis, DATA_ENTRY_PREFIX, PARAMS_ENTRY_PREFIX
from .curve_data import FitOptions, CurveFitResult
from .scatter_table import ScatterTable
from .utils import (
    eval_with_uncertainties,
    convert_lmfit_result,
    shot_weighted_average,
    inverse_weighted_variance,
    sample_average,
)


class CurveAnalysis(BaseCurveAnalysis):
    """Base class for curve analysis with single curve group.

    The fit parameters from the series defined under the analysis class are all shared
    and the analysis performs a single multi-objective function optimization.

    A subclass may override these methods to customize the fit workflow.

    .. rubric:: _run_data_processing

    This method performs data processing and returns the processed dataset.
    By default, it internally calls the :class:`.DataProcessor` instance from
    the `data_processor` analysis option and processes the experiment data payload
    to create Y data with uncertainty.
    X data and other metadata are generated within this method by inspecting the
    circuit metadata. The series classification is also performed based upon the
    matching of circuit metadata and :attr:`SeriesDef.filter_kwargs`.

    .. rubric:: _format_data

    This method consumes the processed dataset and outputs the formatted dataset.
    By default, this method takes the average of y values over
    the same x values and then sort the entire data by x values.

    .. rubric:: _generate_fit_guesses

    This method creates initial guesses for the fit parameters.
    See :ref:`curve_analysis_init_guess` for details.

    .. rubric:: _run_curve_fit

    This method performs the fitting with predefined fit models and the formatted dataset.
    This method internally calls the :meth:`_generate_fit_guesses` method.
    Note that this is a core functionality of the :meth:`_run_analysis` method,
    that creates fit result objects from the formatted dataset.

    .. rubric:: _evaluate_quality

    This method evaluates the quality of the fit based on the fit result.
    This returns "good" when reduced chi-squared is less than 3.0.
    Usually it returns string "good" or "bad" according to the evaluation.

    .. rubric:: _create_analysis_results

    This method creates analysis results for important fit parameters
    that might be defined by analysis options ``result_parameters``.

    .. rubric:: _create_figures

    This method creates figures by consuming the scatter table data.
    Figures are created when the analysis option ``plot`` is ``True``.

    .. rubric:: _initialize

    This method initializes analysis options against input experiment data.
    Usually this method is called before other methods are called.

    """

    def __init__(
        self,
        models: Optional[List[lmfit.Model]] = None,
        name: Optional[str] = None,
    ):
        """Initialize data fields that are privately accessed by methods.

        Args:
            models: List of LMFIT ``Model`` class to define fitting functions and
                parameters. If multiple models are provided, the analysis performs
                multi-objective optimization where the parameters with the same name
                are shared among provided models. When multiple models are provided,
                user must specify the ``data_subfit_map`` value in the analysis options
                to allocate experimental results to a particular fit model.
            name: Optional. Name of this analysis.
        """
        super().__init__()

        self._models = models or []
        self._name = name or self.__class__.__name__

    @property
    def name(self) -> str:
        """Return name of this analysis."""
        return self._name

    @property
    def parameters(self) -> List[str]:
        """Return parameters of this curve analysis."""
        unite_params = []
        for model in self._models:
            for name in model.param_names:
                if name not in unite_params and name not in self.options.fixed_parameters:
                    unite_params.append(name)
        return unite_params

    @property
    def models(self) -> List[lmfit.Model]:
        """Return fit models."""
        return self._models

    def model_names(self) -> List[str]:
        """Return model names."""
        return [getattr(m, "_name", f"model-{i}") for i, m in enumerate(self._models)]

    def set_options(self, **fields):
        """Set the analysis options for :meth:`run` method.

        Args:
            fields: The fields to update the options

        Raises:
            KeyError: When removed option ``curve_fitter`` is set.
        """
        if fields.get("plot_residuals", None) and not self.options.get("plot_residuals", None):
            # checking there are no subplots for the figure to prevent collision in subplot indexes.
            if self.plotter.options.get("subplots") != (1, 1):
                warnings.warn(
                    "Residuals plotting is currently supported for analysis with 1 subplot.",
                    UserWarning,
                    stacklevel=2,
                )
                fields["plot_residuals"] = False
            else:
                # check we have model to fit into
                if self.models:
                    self.plotter.set_figure_options(
                        ylabel=[
                            self.plotter.figure_options.get("ylabel", ""),
                            "Residuals",
                        ],
                    )
                    model_names = self.model_names()
                    for model_name in model_names:
                        self.plotter.set_figure_options(
                            sharey=False,
                            series_params={
                                **self.plotter.figure_options["series_params"],
                                **{
                                    model_name: {
                                        "canvas": 0,
                                    },
                                    model_name
                                    + "_residuals": {
                                        "canvas": 1,
                                    },
                                },
                            },
                        )

                    # Here add the configuration for the residuals plot:
                    self.plotter.set_options(
                        subplots=(2, 1),
                        style=PlotStyle(
                            {
                                "figsize": (8, 8),
                                "textbox_rel_pos": (0.28, -0.10),
                                "sub_plot_heights_list": [7 / 10, 3 / 10],
                                "sub_plot_widths_list": [1],
                                "style_name": "residuals",
                            }
                        ),
                    )

        if not fields.get("plot_residuals", True) and self.options.get("plot_residuals", None):
            # set options for single plot and cancel residuals plotting.
            if self.models:
                self.plotter.set_figure_options(
                    ylabel=[self.plotter.figure_options.get("ylabel", "")[0]],
                )
                model_names = self.model_names()
                for model_name in model_names:
                    self.plotter.figure_options["series_params"][model_name].pop("canvas", None)

                # Here add the configuration for the residuals plot:
                self.plotter.set_options(
                    subplots=(1, 1),
                    style=PlotStyle(
                        {
                            "figsize": (7, 5),
                            "textbox_rel_pos": (0, 0),
                            "sub_plot_heights_list": [1],
                            "sub_plot_widths_list": [1],
                            "style_name": "canceled_residuals",
                        }
                    ),
                )
        super().set_options(**fields)

    def _run_data_processing(
        self,
        raw_data: List[Dict],
        category: str = "raw",
    ) -> ScatterTable:
        """Perform data processing from the experiment result payload.

        Args:
            raw_data: Payload in the experiment data.
            category: Category string of the output dataset.

        Returns:
            Processed data that will be sent to the formatter method.

        Raises:
            DataProcessorError: When key for x values is not found in the metadata.
            ValueError: When data processor is not provided.
        """
        opt = self.options

        # Create table
        if opt.filter_data:
            to_process = [d for d in raw_data if opt.filter_data.items() <= d["metadata"].items()]
        else:
            to_process = raw_data

        # Compute y value
        if not self.options.data_processor:
            raise ValueError(
                f"Data processor is not set for the {self.__class__.__name__} instance. "
                "Initialize the instance with the experiment data, or set the "
                "data_processor analysis options."
            )
        processed = self.options.data_processor(to_process)
        yvals = unp.nominal_values(processed).flatten()
        with np.errstate(invalid="ignore"):
            # For averaged data, the processed std dev will be NaN.
            # Setting std_devs to NaN will trigger floating point exceptions
            # which we can ignore. See https://stackoverflow.com/q/75656026
            yerrs = unp.std_devs(processed).flatten()

        # Prepare circuit metadata to data class mapper from data_subfit_map value.
        if len(self._models) == 1:
            classifier = {self.model_names()[0]: {}}
        else:
            classifier = self.options.data_subfit_map

        table = ScatterTable()
        for datum, yval, yerr in zip(to_process, yvals, yerrs):
            metadata = datum["metadata"]
            try:
                xval = metadata[opt.x_key]
            except KeyError as ex:
                raise DataProcessorError(
                    f"X value key {opt.x_key} is not defined in the circuit metadata."
                ) from ex

            # Assign series name and series id
            for series_id, (series_name, spec) in enumerate(classifier.items()):
                if spec.items() <= metadata.items():
                    break
            else:
                # This is unclassified data.
                series_name = pd.NA
                series_id = pd.NA
            table.add_row(
                xval=xval,
                yval=yval,
                yerr=yerr,
                series_name=series_name,
                series_id=series_id,
                category=category,
                shots=datum.get("shots", pd.NA),
                analysis=self.name,
            )
        return table

    def _format_data(
        self,
        curve_data: ScatterTable,
        category: str = "formatted",
    ) -> ScatterTable:
        """Postprocessing for preparing the fitting data.

        Args:
            curve_data: Processed dataset created from experiment results.
            category: Category string of the output dataset.

        Returns:
            New scatter table instance including data to fit.
        """
        averaging_methods = {
            "shots_weighted": shot_weighted_average,
            "iwv": inverse_weighted_variance,
            "sample": sample_average,
        }
        average = averaging_methods[self.options.average_method]
        model_names = self.model_names()

        for (series_name, xval), sub_data in curve_data.iter_groups("series_name", "xval"):
            avg_yval, avg_yerr, shots = average(
                sub_data.y,
                sub_data.y_err,
                sub_data.shots,
            )
            try:
                series_id = model_names.index(series_name)
            except ValueError:
                series_id = pd.NA
            curve_data.add_row(
                xval=xval,
                yval=avg_yval,
                yerr=avg_yerr,
                series_name=series_name,
                series_id=series_id,
                category=category,
                shots=shots,
                analysis=self.name,
            )

        return curve_data

    def _generate_fit_guesses(
        self,
        user_opt: FitOptions,
        curve_data: ScatterTable,  # pylint: disable=unused-argument
    ) -> Union[FitOptions, List[FitOptions]]:
        """Create algorithmic initial fit guess from analysis options and curve data.

        Args:
            user_opt: Fit options filled with user provided guess and bounds.
            curve_data: Formatted data collection to fit.

        Returns:
            List of fit options that are passed to the fitter function.
        """
        return user_opt

    def _run_curve_fit(
        self,
        curve_data: ScatterTable,
    ) -> CurveFitResult:
        """Perform curve fitting on given data collection and fit models.

        Args:
            curve_data: Formatted data to fit.

        Returns:
            The best fitting outcome with minimum reduced chi-squared value.
        """
        unite_parameter_names = []
        for model in self._models:
            # Seems like this is not efficient looping, but using set operation sometimes
            # yields bad fit. Not sure if this is an edge case, but
            # `TestRamseyXY` unittest failed due to the significant chisq value
            # in which the least_square fitter terminates with `xtol` rather than `ftol`
            # condition, i.e. `ftol` condition indicates termination by cost function.
            # This code respects the ordering of parameters so that it matches with
            # the signature of fit function and it is backward compatible.
            # In principle this should not matter since LMFIT maps them with names
            # rather than index. Need more careful investigation.
            for name in model.param_names:
                if name not in unite_parameter_names:
                    unite_parameter_names.append(name)

        default_fit_opt = FitOptions(
            parameters=unite_parameter_names,
            default_p0=self.options.p0,
            default_bounds=self.options.bounds,
            **self.options.lmfit_options,
        )

        # Bind fixed parameters if not empty
        if self.options.fixed_parameters:
            fixed_parameters = {
                k: v for k, v in self.options.fixed_parameters.items() if k in unite_parameter_names
            }
            default_fit_opt.p0.set_if_empty(**fixed_parameters)
        else:
            fixed_parameters = {}

        fit_options = self._generate_fit_guesses(default_fit_opt, curve_data)

        if isinstance(fit_options, FitOptions):
            fit_options = [fit_options]

        # Create convenient function to compute residual of the models.
<<<<<<< HEAD
        partial_weighted_residuals = []
        valid_uncertainty = np.all(np.isfinite(curve_data.yerr.to_numpy()))

        # creating storage for residual plotting
        if self.options.get("plot_residuals", None):
            residual_weights_list = []

        for i, sub_data in list(curve_data.groupby("class_id")):
=======
        partial_residuals = []
        valid_uncertainty = np.all(np.isfinite(curve_data.y_err))
        for idx, sub_data in curve_data.iter_by_series_id():
>>>>>>> 3d211bfa
            if valid_uncertainty:
                nonzero_yerr = np.where(
                    np.isclose(sub_data.y_err, 0.0),
                    np.finfo(float).eps,
                    sub_data.y_err,
                )
                raw_weights = 1 / nonzero_yerr
                # Remove outlier. When all sample values are the same with sample average,
                # or sampling error is zero with shot-weighted average,
                # some yerr values might be very close to zero, yielding significant weights.
                # With such outlier, the fit doesn't sense residual of other data points.
                maximum_weight = np.percentile(raw_weights, 90)
                weights_list = np.clip(raw_weights, 0.0, maximum_weight)
            else:
<<<<<<< HEAD
                weights_list = None
            model_weighted_residual = partial(
                self._models[i]._residual,
                data=sub_data.yval.to_numpy(),
                weights=weights_list,
                x=sub_data.xval.to_numpy(),
=======
                weights = None
            model_residual = partial(
                self._models[idx]._residual,
                data=sub_data.y,
                weights=weights,
                x=sub_data.x,
>>>>>>> 3d211bfa
            )
            partial_weighted_residuals.append(model_weighted_residual)

            # adding weights to weights_list for residuals
            if self.options.get("plot_residuals", None):
                if isinstance(weights_list, np.ndarray):
                    residual_weights_list.append(weights_list)
                else:
                    residual_weights_list.append(None)

        # Run fit for each configuration
        res = None
        for fit_option in fit_options:
            # Setup parameter configuration, i.e. init value, bounds
            guess_params = lmfit.Parameters()
            for name in unite_parameter_names:
                bounds = fit_option.bounds[name] or (-np.inf, np.inf)
                guess_params.add(
                    name=name,
                    value=fit_option.p0[name],
                    min=bounds[0],
                    max=bounds[1],
                    vary=name not in fixed_parameters,
                )

            try:
                with np.errstate(all="ignore"):
                    new = lmfit.minimize(
                        fcn=lambda x: np.concatenate([p(x) for p in partial_weighted_residuals]),
                        params=guess_params,
                        method=self.options.fit_method,
                        scale_covar=not valid_uncertainty,
                        nan_policy="omit",
                        **fit_option.fitter_opts,
                    )
            except Exception:  # pylint: disable=broad-except
                continue

            if res is None or not res.success:
                res = new
                continue

            if new.success and res.redchi > new.redchi:
                res = new

        residuals_model = []
        if res.success and self.options.get("plot_residuals", None):
            for weights in residual_weights_list:
                if isinstance(weights, np.ndarray):
                    residuals_model.append(
                        [res / np.abs(weight) for res, weight in zip(res.residual, weights)]
                    )
                else:
                    residuals_model.append(res.residual)

        if residuals_model:
            residuals_model = np.array(residuals_model)

        return convert_lmfit_result(
            res,
            self._models,
<<<<<<< HEAD
            curve_data.xval.to_numpy(),
            curve_data.yval.to_numpy(),
            residuals_model,
=======
            curve_data.x,
            curve_data.y,
>>>>>>> 3d211bfa
        )

    def _create_figures(
        self,
        curve_data: ScatterTable,
    ) -> List["matplotlib.figure.Figure"]:
        """Create a list of figures from the curve data.

        Args:
            curve_data: Scatter data table containing all data points.

        Returns:
            A list of figures.
        """
        for series_id, sub_data in curve_data.iter_by_series_id():
            model_name = self.model_names()[series_id]
            # Plot raw data scatters
            if self.options.plot_raw_data:
                raw_data = sub_data.filter(category="raw")
                self.plotter.set_series_data(
                    series_name=model_name,
                    x=raw_data.x,
                    y=raw_data.y,
                )
            # Plot formatted data scatters
            formatted_data = sub_data.filter(category=self.options.fit_category)
            self.plotter.set_series_data(
                series_name=model_name,
                x_formatted=formatted_data.x,
                y_formatted=formatted_data.y,
                y_formatted_err=formatted_data.y_err,
            )
            # Plot fit lines
            line_data = sub_data.filter(category="fitted")
            if len(line_data) == 0:
                continue
            self.plotter.set_series_data(
                series_name=model_name,
                x_interp=line_data.x,
                y_interp=line_data.y,
            )
            fit_stdev = line_data.y_err
            if np.isfinite(fit_stdev).all():
                self.plotter.set_series_data(
                    series_name=model_name,
                    y_interp_err=fit_stdev,
                )

            if self.options.get("plot_residuals", False):
                residuals_data = data[data.category == "residuals"]
                self.plotter.set_series_data(
                    series_name=name,
                    x_residuals=residuals_data.xval.to_numpy(),
                    y_residuals=residuals_data.yval.to_numpy(),
                )

        return [self.plotter.figure()]

    def _run_analysis(
        self,
        experiment_data: ExperimentData,
    ) -> Tuple[List[Union[AnalysisResultData, ArtifactData]], List[FigureType]]:
        figures: List[FigureType] = []
        result_data: List[Union[AnalysisResultData, ArtifactData]] = []
        artifacts: list[ArtifactData] = []

        # Flag for plotting can be "always", "never", or "selective"
        # the analysis option overrides self._generate_figures if set
        if self.options.get("plot", None):
            plot = "always"
        elif self.options.get("plot", None) is False:
            plot = "never"
        else:
            plot = getattr(self, "_generate_figures", "always")

        # Prepare for fitting
        self._initialize(experiment_data)

        table = self._format_data(self._run_data_processing(experiment_data.data()))
        formatted_subset = table.filter(category=self.options.fit_category)
        fit_data = self._run_curve_fit(formatted_subset)

        if fit_data.success:
            quality = self._evaluate_quality(fit_data)
        else:
            quality = "bad"

        # After the quality is determined, plot can become a boolean flag for whether
        # to generate the figure
        plot_bool = plot == "always" or (plot == "selective" and quality == "bad")

        if self.options.return_fit_parameters:
            # Store fit status overview entry regardless of success.
            # This is sometime useful when debugging the fitting code.
            overview = AnalysisResultData(
                name=PARAMS_ENTRY_PREFIX + self.name,
                value=fit_data,
                quality=quality,
                extra=self.options.extra,
            )
            result_data.append(overview)

        if fit_data.success:
            # Add fit data to curve data table
            model_names = self.model_names()
            for series_id, sub_data in formatted_subset.iter_by_series_id():
                xval = sub_data.x
                if len(xval) == 0:
                    # If data is empty, skip drawing this model.
                    # This is the case when fit model exist but no data to fit is provided.
                    continue
                # Compute X, Y values with fit parameters.
                xval_arr_fit = np.linspace(np.min(xval), np.max(xval), num=100, dtype=float)
                uval_arr_fit = eval_with_uncertainties(
                    x=xval_arr_fit,
                    model=self._models[series_id],
                    params=fit_data.ufloat_params,
                )
                yval_arr_fit = unp.nominal_values(uval_arr_fit)
                if fit_data.covar is not None:
<<<<<<< HEAD
                    model_fit[:, columns.index("yerr")] = unp.std_devs(yval_fit)
                model_fit[:, columns.index("name")] = model_names[i]
                model_fit[:, columns.index("class_id")] = i
                model_fit[:, columns.index("category")] = "fitted"

                # need to check here the analysis options with self.options.get("plot_residuals", None)
                # if self.plotter.options.style.get("style_name", None) == "residuals":
                if self.options.get("plot_residuals", None):
                    # need to add here the residuals plot.
                    residuals_data = np.full((len(xval), len(columns)), None, dtype=object)
                    fit_curves.append(residuals_data)
                    residuals_data[:, columns.index("xval")] = xval
                    residuals_data[:, columns.index("yval")] = unp.nominal_values(
                        fit_data.residuals[i]
                    )
                    residuals_data[:, columns.index("name")] = model_names[i]
                    residuals_data[:, columns.index("class_id")] = i
                    residuals_data[:, columns.index("category")] = "residuals"
            table = table.append_list_values(other=np.vstack(fit_curves))

            analysis_results.extend(
=======
                    yerr_arr_fit = unp.std_devs(uval_arr_fit)
                else:
                    yerr_arr_fit = np.zeros_like(xval_arr_fit)
                for xval, yval, yerr in zip(xval_arr_fit, yval_arr_fit, yerr_arr_fit):
                    table.add_row(
                        xval=xval,
                        yval=yval,
                        yerr=yerr,
                        series_name=model_names[series_id],
                        series_id=series_id,
                        category="fitted",
                        analysis=self.name,
                    )
            result_data.extend(
>>>>>>> 3d211bfa
                self._create_analysis_results(
                    fit_data=fit_data,
                    quality=quality,
                    **self.options.extra.copy(),
                )
            )

        if self.options.return_data_points:
            # Add raw data points
            warnings.warn(
                f"{DATA_ENTRY_PREFIX + self.name} has been moved to experiment data artifacts. "
                "Saving this result with 'return_data_points'=True will be disabled in "
                "Qiskit Experiments 0.7.",
                DeprecationWarning,
            )
            result_data.extend(self._create_curve_data(curve_data=formatted_subset))

        artifacts.append(
            ArtifactData(
                name="curve_data",
                data=table,
            )
        )
        artifacts.append(
            ArtifactData(
                name="fit_summary",
                data=fit_data,
            )
        )

        if plot_bool:
            if fit_data.success:
                self.plotter.set_supplementary_data(
                    fit_red_chi=fit_data.reduced_chisq,
                    primary_results=[r for r in result_data if not r.name.startswith("@")],
                )
            figures.extend(self._create_figures(curve_data=table))

        return result_data + artifacts, figures

    def __getstate__(self):
        state = self.__dict__.copy()
        # Convert models into JSON str.
        # This object includes local function and cannot be pickled.
        source = [m.dumps() for m in state["_models"]]
        state["_models"] = source
        return state

    def __setstate__(self, state):
        model_objs = []
        for source in state.pop("_models"):
            tmp_mod = lmfit.Model(func=None)
            mod = tmp_mod.loads(s=source)
            model_objs.append(mod)
        self.__dict__.update(state)
        self._models = model_objs<|MERGE_RESOLUTION|>--- conflicted
+++ resolved
@@ -422,20 +422,14 @@
             fit_options = [fit_options]
 
         # Create convenient function to compute residual of the models.
-<<<<<<< HEAD
         partial_weighted_residuals = []
-        valid_uncertainty = np.all(np.isfinite(curve_data.yerr.to_numpy()))
+        valid_uncertainty = np.all(np.isfinite(curve_data.y_err))
 
         # creating storage for residual plotting
         if self.options.get("plot_residuals", None):
             residual_weights_list = []
 
-        for i, sub_data in list(curve_data.groupby("class_id")):
-=======
-        partial_residuals = []
-        valid_uncertainty = np.all(np.isfinite(curve_data.y_err))
         for idx, sub_data in curve_data.iter_by_series_id():
->>>>>>> 3d211bfa
             if valid_uncertainty:
                 nonzero_yerr = np.where(
                     np.isclose(sub_data.y_err, 0.0),
@@ -450,21 +444,13 @@
                 maximum_weight = np.percentile(raw_weights, 90)
                 weights_list = np.clip(raw_weights, 0.0, maximum_weight)
             else:
-<<<<<<< HEAD
                 weights_list = None
             model_weighted_residual = partial(
-                self._models[i]._residual,
-                data=sub_data.yval.to_numpy(),
-                weights=weights_list,
-                x=sub_data.xval.to_numpy(),
-=======
-                weights = None
-            model_residual = partial(
                 self._models[idx]._residual,
                 data=sub_data.y,
-                weights=weights,
+                weights=weights_list,
                 x=sub_data.x,
->>>>>>> 3d211bfa
+
             )
             partial_weighted_residuals.append(model_weighted_residual)
 
@@ -526,14 +512,9 @@
         return convert_lmfit_result(
             res,
             self._models,
-<<<<<<< HEAD
-            curve_data.xval.to_numpy(),
-            curve_data.yval.to_numpy(),
-            residuals_model,
-=======
             curve_data.x,
             curve_data.y,
->>>>>>> 3d211bfa
+            residuals_model,
         )
 
     def _create_figures(
@@ -654,30 +635,7 @@
                 )
                 yval_arr_fit = unp.nominal_values(uval_arr_fit)
                 if fit_data.covar is not None:
-<<<<<<< HEAD
-                    model_fit[:, columns.index("yerr")] = unp.std_devs(yval_fit)
-                model_fit[:, columns.index("name")] = model_names[i]
-                model_fit[:, columns.index("class_id")] = i
-                model_fit[:, columns.index("category")] = "fitted"
-
-                # need to check here the analysis options with self.options.get("plot_residuals", None)
-                # if self.plotter.options.style.get("style_name", None) == "residuals":
-                if self.options.get("plot_residuals", None):
-                    # need to add here the residuals plot.
-                    residuals_data = np.full((len(xval), len(columns)), None, dtype=object)
-                    fit_curves.append(residuals_data)
-                    residuals_data[:, columns.index("xval")] = xval
-                    residuals_data[:, columns.index("yval")] = unp.nominal_values(
-                        fit_data.residuals[i]
-                    )
-                    residuals_data[:, columns.index("name")] = model_names[i]
-                    residuals_data[:, columns.index("class_id")] = i
-                    residuals_data[:, columns.index("category")] = "residuals"
-            table = table.append_list_values(other=np.vstack(fit_curves))
-
-            analysis_results.extend(
-=======
-                    yerr_arr_fit = unp.std_devs(uval_arr_fit)
+                        yerr_arr_fit = unp.std_devs(uval_arr_fit)
                 else:
                     yerr_arr_fit = np.zeros_like(xval_arr_fit)
                 for xval, yval, yerr in zip(xval_arr_fit, yval_arr_fit, yerr_arr_fit):
@@ -690,8 +648,27 @@
                         category="fitted",
                         analysis=self.name,
                     )
+					
+				# need to check here the analysis options with self.options.get("plot_residuals", None)
+                # if self.plotter.options.style.get("style_name", None) == "residuals":
+                if self.options.get("plot_residuals", None):
+                    # need to add here the residuals plot.
+					xval_residual = xval
+					yval_residuals = unp.nominal_values(fit_data.residuals[i])
+					
+					for xval, yval, yerr in zip(xval_arr_fit, yval_arr_fit, yerr_arr_fit):
+						table.add_row(
+							xval=xval_residual,
+							yval=yval_residuals,
+							yerr=yerr,
+							series_name=model_names[series_id],
+							series_id=series_id,
+							category="residuals",
+							analysis=self.name,
+						)
+					
+
             result_data.extend(
->>>>>>> 3d211bfa
                 self._create_analysis_results(
                     fit_data=fit_data,
                     quality=quality,
